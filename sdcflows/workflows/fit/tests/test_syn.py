# emacs: -*- mode: python; py-indent-offset: 4; indent-tabs-mode: nil -*-
# vi: set ft=python sts=4 ts=4 sw=4 et:
#
# Copyright 2021 The NiPreps Developers <nipreps@gmail.com>
#
# Licensed under the Apache License, Version 2.0 (the "License");
# you may not use this file except in compliance with the License.
# You may obtain a copy of the License at
#
#     http://www.apache.org/licenses/LICENSE-2.0
#
# Unless required by applicable law or agreed to in writing, software
# distributed under the License is distributed on an "AS IS" BASIS,
# WITHOUT WARRANTIES OR CONDITIONS OF ANY KIND, either express or implied.
# See the License for the specific language governing permissions and
# limitations under the License.
#
# We support and encourage derived works from this project, please read
# about our expectations at
#
#     https://www.nipreps.org/community/licensing/
#
"""Test fieldmap-less SDC-SyN."""

import json
import pytest
from nipype.pipeline import engine as pe

from ..syn import init_syn_sdc_wf, init_syn_preprocessing_wf, _adjust_zooms, _set_dtype


@pytest.mark.veryslow
@pytest.mark.slow
def test_syn_wf(tmpdir, datadir, workdir, outdir, sloppy_mode):
    """Build and run an SDC-SyN workflow."""
    derivs_path = datadir / "ds000054" / "derivatives"
    smriprep = derivs_path / "smriprep-0.6" / "sub-100185" / "anat"

    wf = pe.Workflow(name="test_syn")

    prep_wf = init_syn_preprocessing_wf(
        omp_nthreads=4,
        debug=sloppy_mode,
        auto_bold_nss=True,
        t1w_inversion=True,
    )
    prep_wf.inputs.inputnode.in_epis = [
        str(
            datadir
            / "ds000054"
            / "sub-100185"
            / "func"
            / "sub-100185_task-machinegame_run-01_bold.nii.gz"
        ),
        str(
            datadir
            / "ds000054"
            / "sub-100185"
            / "func"
            / "sub-100185_task-machinegame_run-02_bold.nii.gz"
        ),
    ]
    prep_wf.inputs.inputnode.in_meta = [
        json.loads((datadir / "ds000054" / "task-machinegame_bold.json").read_text()),
    ] * 2
    prep_wf.inputs.inputnode.std2anat_xfm = str(
        smriprep / "sub-100185_from-MNI152NLin2009cAsym_to-T1w_mode-image_xfm.h5"
    )
    prep_wf.inputs.inputnode.in_anat = str(
        smriprep / "sub-100185_desc-preproc_T1w.nii.gz"
    )
    prep_wf.inputs.inputnode.mask_anat = str(
        smriprep / "sub-100185_desc-brain_mask.nii.gz"
    )

    syn_wf = init_syn_sdc_wf(
        debug=sloppy_mode,
        sloppy=sloppy_mode,
        omp_nthreads=4,
    )

    # fmt: off
    wf.connect([
        (prep_wf, syn_wf, [
            ("outputnode.epi_ref", "inputnode.epi_ref"),
            ("outputnode.epi_mask", "inputnode.epi_mask"),
            ("outputnode.anat_ref", "inputnode.anat_ref"),
            ("outputnode.anat_mask", "inputnode.anat_mask"),
            ("outputnode.sd_prior", "inputnode.sd_prior"),
        ]),
    ])
    # fmt: on

    if outdir:
        from ...outputs import init_fmap_derivatives_wf, init_fmap_reports_wf

        outdir = outdir / "unittests" / "test_syn"
        fmap_derivatives_wf = init_fmap_derivatives_wf(
            output_dir=str(outdir),
            write_coeff=True,
            bids_fmap_id="sdcsyn",
        )
        fmap_derivatives_wf.inputs.inputnode.source_files = [
            str(
                derivs_path
                / "sdcflows-tests"
                / "sub-100185_task-machinegame_run-1_boldref.nii.gz"
            )
        ]
        fmap_derivatives_wf.inputs.inputnode.fmap_meta = {
            "PhaseEncodingDirection": "j-"
        }

        fmap_reports_wf = init_fmap_reports_wf(
            output_dir=str(outdir),
            fmap_type="sdcsyn",
        )
        fmap_reports_wf.inputs.inputnode.source_files = [
            str(
                derivs_path
                / "sdcflows-tests"
                / "sub-100185_task-machinegame_run-1_boldref.nii.gz"
            )
        ]

        # fmt: off
        wf.connect([
            (syn_wf, fmap_reports_wf, [
                ("outputnode.fmap", "inputnode.fieldmap"),
                ("outputnode.fmap_ref", "inputnode.fmap_ref"),
                ("outputnode.fmap_mask", "inputnode.fmap_mask")]),
            (syn_wf, fmap_derivatives_wf, [
                ("outputnode.fmap", "inputnode.fieldmap"),
                ("outputnode.fmap_ref", "inputnode.fmap_ref"),
                ("outputnode.fmap_coeff", "inputnode.fmap_coeff"),
            ]),
        ])
        # fmt: on

    if workdir:
        wf.base_dir = str(workdir)

    wf.run(plugin="Linear")


@pytest.mark.parametrize("laplacian_weight", [None, (0.5, 0.1), (0.8, -1.0)])
@pytest.mark.parametrize("sloppy", [True, False])
def test_syn_wf_inputs(sloppy, laplacian_weight):
    """Test the input validation of the SDC-SyN workflow."""
    from sdcflows.workflows.fit.syn import MAX_LAPLACIAN_WEIGHT

    laplacian_weight = (
        (0.1, 0.2)
        if laplacian_weight is None
        else (
            max(min(laplacian_weight[0], MAX_LAPLACIAN_WEIGHT), 0.0),
            max(min(laplacian_weight[1], MAX_LAPLACIAN_WEIGHT), 0.0),
        )
    )
    metric_weight = [
        [1.0 - laplacian_weight[0], laplacian_weight[0]],
        [1.0 - laplacian_weight[1], laplacian_weight[1]],
    ]

    wf = init_syn_sdc_wf(sloppy=sloppy, laplacian_weight=laplacian_weight)

    assert wf.inputs.syn.metric_weight == metric_weight


<<<<<<< HEAD
@pytest.mark.parametrize("sd_prior", [True, False])
def test_syn_preprocessing_wf_inputs(sd_prior):
    """Test appropriate instantiation of the SDC-SyN preprocessing workflow."""

    prep_wf = init_syn_preprocessing_wf(
        omp_nthreads=4,
        sd_prior=sd_prior,
        auto_bold_nss=True,
        t1w_inversion=True,
    )

    if not sd_prior:
        with pytest.raises(AttributeError):
            prep_wf.inputs.prior_msk.in_file
    else:
        assert prep_wf.inputs.prior_msk.thresh_low


@pytest.mark.parametrize("laplacian_weight", [None, (0.5, 0.1), (0.8, -1.0)])
@pytest.mark.parametrize("sloppy", [True, False])
def test_syn_wf_inputs(sloppy, laplacian_weight):
    """Test the input validation of the SDC-SyN workflow."""
    from sdcflows.workflows.fit.syn import MAX_LAPLACIAN_WEIGHT

    laplacian_weight = (
        (0.1, 0.2)
        if laplacian_weight is None
        else (
            max(min(laplacian_weight[0], MAX_LAPLACIAN_WEIGHT), 0.0),
            max(min(laplacian_weight[1], MAX_LAPLACIAN_WEIGHT), 0.0),
        )
    )
    metric_weight = [
        [1.0 - laplacian_weight[0], laplacian_weight[0]],
        [1.0 - laplacian_weight[1], laplacian_weight[1]],
    ]

    wf = init_syn_sdc_wf(sloppy=sloppy, laplacian_weight=laplacian_weight)

    assert wf.inputs.syn.metric_weight == metric_weight


=======
>>>>>>> 986d7fd9
@pytest.mark.parametrize("ants_version", ["2.2.0", "2.1.0", None])
def test_syn_wf_version(monkeypatch, ants_version):
    """Ensure errors are triggered with ANTs < 2.2."""
    from niworkflows.interfaces.fixes import FixHeaderRegistration as Registration

    monkeypatch.setattr(Registration, "version", ants_version)
    if ants_version == "2.1.0":
        with pytest.raises(RuntimeError):
            init_syn_sdc_wf(debug=True, sloppy=True, omp_nthreads=4)
    else:
        wf = init_syn_sdc_wf(debug=True, sloppy=True, omp_nthreads=4)
        assert (ants_version or "version unknown") in wf.__desc__


@pytest.mark.parametrize(
    "anat_res,epi_res,retval",
    [
        ((1.0, 1.0, 1.0), (2.0, 2.0, 2.0), (1.8, 1.8, 1.8)),
        ((1.8, 1.8, 1.8), (2.0, 2.0, 2.0), (1.9, 1.9, 1.9)),
        ((1.5, 1.5, 1.5), (1.8, 1.8, 1.8), (1.8, 1.8, 1.8)),
        ((1.8, 1.8, 1.8), (2.5, 2.5, 2.5), (2.15, 2.15, 2.15)),
    ],
)
def test_adjust_zooms(anat_res, epi_res, retval, tmpdir, datadir):
    """Exercise the adjust zooms function node."""
    import numpy as np
    import nibabel as nb

    tmpdir.chdir()
    nb.Nifti1Image(
        np.zeros((10, 10, 10)),
        np.diag(list(anat_res) + [1]),
        None,
    ).to_filename("anat.nii.gz")
    nb.Nifti1Image(
        np.zeros((10, 10, 10)),
        np.diag(list(epi_res) + [1]),
        None,
    ).to_filename("epi.nii.gz")

    assert _adjust_zooms("anat.nii.gz", "epi.nii.gz") == retval


@pytest.mark.parametrize(
    "in_dtype,out_dtype",
    [
        ("float32", "int16"),
        ("int16", "int16"),
        ("uint8", "int16"),
        ("float64", "int16"),
    ],
)
def test_ensure_dtype(in_dtype, out_dtype, tmpdir):
    """Exercise the set dtype function node."""
    import numpy as np
    import nibabel as nb

    tmpdir.chdir()
    nb.Nifti1Image(
        np.zeros((10, 10, 10), dtype=in_dtype),
        np.eye(4),
        None,
    ).to_filename(f"{in_dtype}.nii.gz")

    out_file = _set_dtype(f"{in_dtype}.nii.gz")
    if in_dtype == out_dtype:
        assert out_file == f"{in_dtype}.nii.gz"
    else:
        assert out_file == f"{in_dtype}_{out_dtype}.nii.gz"<|MERGE_RESOLUTION|>--- conflicted
+++ resolved
@@ -167,7 +167,6 @@
     assert wf.inputs.syn.metric_weight == metric_weight
 
 
-<<<<<<< HEAD
 @pytest.mark.parametrize("sd_prior", [True, False])
 def test_syn_preprocessing_wf_inputs(sd_prior):
     """Test appropriate instantiation of the SDC-SyN preprocessing workflow."""
@@ -186,32 +185,6 @@
         assert prep_wf.inputs.prior_msk.thresh_low
 
 
-@pytest.mark.parametrize("laplacian_weight", [None, (0.5, 0.1), (0.8, -1.0)])
-@pytest.mark.parametrize("sloppy", [True, False])
-def test_syn_wf_inputs(sloppy, laplacian_weight):
-    """Test the input validation of the SDC-SyN workflow."""
-    from sdcflows.workflows.fit.syn import MAX_LAPLACIAN_WEIGHT
-
-    laplacian_weight = (
-        (0.1, 0.2)
-        if laplacian_weight is None
-        else (
-            max(min(laplacian_weight[0], MAX_LAPLACIAN_WEIGHT), 0.0),
-            max(min(laplacian_weight[1], MAX_LAPLACIAN_WEIGHT), 0.0),
-        )
-    )
-    metric_weight = [
-        [1.0 - laplacian_weight[0], laplacian_weight[0]],
-        [1.0 - laplacian_weight[1], laplacian_weight[1]],
-    ]
-
-    wf = init_syn_sdc_wf(sloppy=sloppy, laplacian_weight=laplacian_weight)
-
-    assert wf.inputs.syn.metric_weight == metric_weight
-
-
-=======
->>>>>>> 986d7fd9
 @pytest.mark.parametrize("ants_version", ["2.2.0", "2.1.0", None])
 def test_syn_wf_version(monkeypatch, ants_version):
     """Ensure errors are triggered with ANTs < 2.2."""
